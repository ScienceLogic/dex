package sql

import (
	"crypto/tls"
	"crypto/x509"
	"database/sql"
	"fmt"
	"net"
	"os"
	"regexp"
	"strconv"
	"strings"
	"time"

	"github.com/go-sql-driver/mysql"
	"github.com/lib/pq"

	"github.com/dexidp/dex/pkg/log"
	"github.com/dexidp/dex/storage"
)

const (
	// postgres error codes
	pgErrUniqueViolation = "23505" // unique_violation
)

const (
	// MySQL error codes
	mysqlErrDupEntry            = 1062
	mysqlErrDupEntryWithKeyName = 1586
	mysqlErrUnknownSysVar       = 1193
)

<<<<<<< HEAD
// SQLite3 options for creating an SQL db.
type SQLite3 struct {
	// File to
	File string `json:"file"`
}

// Open creates a new storage implementation backed by SQLite3
func (s *SQLite3) Open(logger log.Logger) (storage.Storage, error) {
	conn, err := s.open(logger)
	if err != nil {
		return nil, err
	}
	return conn, nil
}

func (s *SQLite3) open(logger log.Logger) (*conn, error) {
	db, err := sql.Open("sqlite3", s.File)
	if err != nil {
		return nil, err
	}
	if s.File == ":memory:" {
		// sqlite3 uses file locks to coordinate concurrent access. In memory
		// doesn't support this, so limit the number of connections to 1.
		db.SetMaxOpenConns(1)
	}

	errCheck := func(err error) bool {
		sqlErr, ok := err.(sqlite3.Error)
		if !ok {
			return false
		}
		return sqlErr.ExtendedCode == sqlite3.ErrConstraintPrimaryKey
	}

	c := &conn{db, &flavorSQLite3, logger, errCheck}
	if _, err := c.migrate(); err != nil {
		return nil, fmt.Errorf("failed to perform migrations: %v", err)
	}
	return c, nil
}

// nolint
=======
//nolint
>>>>>>> 70d7a2c7
const (
	// postgres SSL modes
	pgSSLDisable    = "disable"
	pgSSLRequire    = "require"
	pgSSLVerifyCA   = "verify-ca"
	pgSSLVerifyFull = "verify-full"
)

//nolint
const (
	// MySQL SSL modes
	mysqlSSLTrue       = "true"
	mysqlSSLFalse      = "false"
	mysqlSSLSkipVerify = "skip-verify"
	mysqlSSLCustom     = "custom"
)

// NetworkDB contains options common to SQL databases accessed over network.
type NetworkDB struct {
	Database string
	User     string
	Password string
	Host     string
	Port     uint16

	ConnectionTimeout int // Seconds

	// database/sql tunables, see
	// https://golang.org/pkg/database/sql/#DB.SetConnMaxLifetime and below
	// Note: defaults will be set if these are 0
	MaxOpenConns    int // default: 5
	MaxIdleConns    int // default: 5
	ConnMaxLifetime int // Seconds, default: not set
}

// SSL represents SSL options for network databases.
type SSL struct {
	Mode   string
	CAFile string
	// Files for client auth.
	KeyFile  string
	CertFile string
}

// Postgres options for creating an SQL db.
type Postgres struct {
	NetworkDB

	SSL SSL `json:"ssl" yaml:"ssl"`
}

// Open creates a new storage implementation backed by Postgres.
func (p *Postgres) Open(logger log.Logger) (storage.Storage, error) {
	conn, err := p.open(logger)
	if err != nil {
		return nil, err
	}
	return conn, nil
}

var strEsc = regexp.MustCompile(`([\\'])`)

func dataSourceStr(str string) string {
	return "'" + strEsc.ReplaceAllString(str, `\$1`) + "'"
}

// createDataSourceName takes the configuration provided via the Postgres
// struct to create a data-source name that Go's database/sql package can
// make use of.
func (p *Postgres) createDataSourceName() string {
	parameters := []string{}

	addParam := func(key, val string) {
		parameters = append(parameters, fmt.Sprintf("%s=%s", key, val))
	}

	addParam("connect_timeout", strconv.Itoa(p.ConnectionTimeout))

	// detect host:port for backwards-compatibility
	host, port, err := net.SplitHostPort(p.Host)
	if err != nil {
		// not host:port, probably unix socket or bare address

		host = p.Host

		if p.Port != 0 {
			port = strconv.Itoa(int(p.Port))
		}
	}

	if host != "" {
		addParam("host", dataSourceStr(host))
	}

	if port != "" {
		addParam("port", port)
	}

	if p.User != "" {
		addParam("user", dataSourceStr(p.User))
	}

	if p.Password != "" {
		addParam("password", dataSourceStr(p.Password))
	}

	if p.Database != "" {
		addParam("dbname", dataSourceStr(p.Database))
	}

	if p.SSL.Mode == "" {
		// Assume the strictest mode if unspecified.
		addParam("sslmode", dataSourceStr(pgSSLVerifyFull))
	} else {
		addParam("sslmode", dataSourceStr(p.SSL.Mode))
	}

	if p.SSL.CAFile != "" {
		addParam("sslrootcert", dataSourceStr(p.SSL.CAFile))
	}

	if p.SSL.CertFile != "" {
		addParam("sslcert", dataSourceStr(p.SSL.CertFile))
	}

	if p.SSL.KeyFile != "" {
		addParam("sslkey", dataSourceStr(p.SSL.KeyFile))
	}

	return strings.Join(parameters, " ")
}

func (p *Postgres) open(logger log.Logger) (*conn, error) {
	dataSourceName := p.createDataSourceName()

	db, err := sql.Open("postgres", dataSourceName)
	if err != nil {
		return nil, err
	}

	// set database/sql tunables if configured
	if p.ConnMaxLifetime != 0 {
		db.SetConnMaxLifetime(time.Duration(p.ConnMaxLifetime) * time.Second)
	}

	if p.MaxIdleConns == 0 {
		db.SetMaxIdleConns(5)
	} else {
		db.SetMaxIdleConns(p.MaxIdleConns)
	}

	if p.MaxOpenConns == 0 {
		db.SetMaxOpenConns(5)
	} else {
		db.SetMaxOpenConns(p.MaxOpenConns)
	}

	errCheck := func(err error) bool {
		sqlErr, ok := err.(*pq.Error)
		if !ok {
			return false
		}
		return sqlErr.Code == pgErrUniqueViolation
	}

	c := &conn{db, &flavorPostgres, logger, errCheck}
	if _, err := c.migrate(); err != nil {
		return nil, fmt.Errorf("failed to perform migrations: %v", err)
	}
	return c, nil
}

// MySQL options for creating a MySQL db.
type MySQL struct {
	NetworkDB

	SSL SSL `json:"ssl" yaml:"ssl"`

	// TODO(pborzenkov): used by tests to reduce lock wait timeout. Should
	// we make it exported and allow users to provide arbitrary params?
	params map[string]string
}

// Open creates a new storage implementation backed by MySQL.
func (s *MySQL) Open(logger log.Logger) (storage.Storage, error) {
	conn, err := s.open(logger)
	if err != nil {
		return nil, err
	}
	return conn, nil
}

func (s *MySQL) open(logger log.Logger) (*conn, error) {
	cfg := mysql.Config{
		User:                 s.User,
		Passwd:               s.Password,
		DBName:               s.Database,
		AllowNativePasswords: true,

		Timeout: time.Second * time.Duration(s.ConnectionTimeout),

		ParseTime: true,
		Params: map[string]string{
			"transaction_isolation": "'SERIALIZABLE'",
		},
	}
	if s.Host != "" {
		if s.Host[0] != '/' {
			cfg.Net = "tcp"
			cfg.Addr = s.Host

			if s.Port != 0 {
				cfg.Addr = net.JoinHostPort(s.Host, strconv.Itoa(int(s.Port)))
			}
		} else {
			cfg.Net = "unix"
			cfg.Addr = s.Host
		}
	}

	switch {
	case s.SSL.CAFile != "" || s.SSL.CertFile != "" || s.SSL.KeyFile != "":
		if err := s.makeTLSConfig(); err != nil {
			return nil, fmt.Errorf("failed to make TLS config: %v", err)
		}
		cfg.TLSConfig = mysqlSSLCustom
	case s.SSL.Mode == "":
		cfg.TLSConfig = mysqlSSLTrue
	default:
		cfg.TLSConfig = s.SSL.Mode
	}

	for k, v := range s.params {
		cfg.Params[k] = v
	}

	db, err := sql.Open("mysql", cfg.FormatDSN())
	if err != nil {
		return nil, err
	}

	if s.MaxIdleConns == 0 {
		/*Override default behaviour to fix https://github.com/dexidp/dex/issues/1608*/
		db.SetMaxIdleConns(0)
	} else {
		db.SetMaxIdleConns(s.MaxIdleConns)
	}

	err = db.Ping()
	if err != nil {
		if mysqlErr, ok := err.(*mysql.MySQLError); ok && mysqlErr.Number == mysqlErrUnknownSysVar {
			logger.Info("reconnecting with MySQL pre-5.7.20 compatibility mode")

			// MySQL 5.7.20 introduced transaction_isolation and deprecated tx_isolation.
			// MySQL 8.0 doesn't have tx_isolation at all.
			// https://dev.mysql.com/doc/refman/5.7/en/server-system-variables.html#sysvar_transaction_isolation
			delete(cfg.Params, "transaction_isolation")
			cfg.Params["tx_isolation"] = "'SERIALIZABLE'"

			db, err = sql.Open("mysql", cfg.FormatDSN())
			if err != nil {
				return nil, err
			}
		} else {
			return nil, err
		}
	}

	errCheck := func(err error) bool {
		sqlErr, ok := err.(*mysql.MySQLError)
		if !ok {
			return false
		}
		return sqlErr.Number == mysqlErrDupEntry ||
			sqlErr.Number == mysqlErrDupEntryWithKeyName
	}

	c := &conn{db, &flavorMySQL, logger, errCheck}
	if _, err := c.migrate(); err != nil {
		return nil, fmt.Errorf("failed to perform migrations: %v", err)
	}
	return c, nil
}

func (s *MySQL) makeTLSConfig() error {
	cfg := &tls.Config{}
	if s.SSL.CAFile != "" {
		rootCertPool := x509.NewCertPool()
		pem, err := os.ReadFile(s.SSL.CAFile)
		if err != nil {
			return err
		}
		if ok := rootCertPool.AppendCertsFromPEM(pem); !ok {
			return fmt.Errorf("failed to append PEM")
		}
		cfg.RootCAs = rootCertPool
	}
	if s.SSL.CertFile != "" && s.SSL.KeyFile != "" {
		clientCert := make([]tls.Certificate, 0, 1)
		certs, err := tls.LoadX509KeyPair(s.SSL.CertFile, s.SSL.KeyFile)
		if err != nil {
			return err
		}
		clientCert = append(clientCert, certs)
		cfg.Certificates = clientCert
	}

	mysql.RegisterTLSConfig(mysqlSSLCustom, cfg)
	return nil
}<|MERGE_RESOLUTION|>--- conflicted
+++ resolved
@@ -31,52 +31,7 @@
 	mysqlErrUnknownSysVar       = 1193
 )
 
-<<<<<<< HEAD
-// SQLite3 options for creating an SQL db.
-type SQLite3 struct {
-	// File to
-	File string `json:"file"`
-}
-
-// Open creates a new storage implementation backed by SQLite3
-func (s *SQLite3) Open(logger log.Logger) (storage.Storage, error) {
-	conn, err := s.open(logger)
-	if err != nil {
-		return nil, err
-	}
-	return conn, nil
-}
-
-func (s *SQLite3) open(logger log.Logger) (*conn, error) {
-	db, err := sql.Open("sqlite3", s.File)
-	if err != nil {
-		return nil, err
-	}
-	if s.File == ":memory:" {
-		// sqlite3 uses file locks to coordinate concurrent access. In memory
-		// doesn't support this, so limit the number of connections to 1.
-		db.SetMaxOpenConns(1)
-	}
-
-	errCheck := func(err error) bool {
-		sqlErr, ok := err.(sqlite3.Error)
-		if !ok {
-			return false
-		}
-		return sqlErr.ExtendedCode == sqlite3.ErrConstraintPrimaryKey
-	}
-
-	c := &conn{db, &flavorSQLite3, logger, errCheck}
-	if _, err := c.migrate(); err != nil {
-		return nil, fmt.Errorf("failed to perform migrations: %v", err)
-	}
-	return c, nil
-}
-
-// nolint
-=======
 //nolint
->>>>>>> 70d7a2c7
 const (
 	// postgres SSL modes
 	pgSSLDisable    = "disable"
