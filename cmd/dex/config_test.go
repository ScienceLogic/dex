package main

import (
	"os"
	"testing"

	"github.com/ghodss/yaml"
	"github.com/kylelemons/godebug/pretty"

	"github.com/dexidp/dex/connector/mock"
	"github.com/dexidp/dex/connector/oidc"
	"github.com/dexidp/dex/server"
	"github.com/dexidp/dex/storage"
	"github.com/dexidp/dex/storage/sql"
)

var _ = yaml.YAMLToJSON

<<<<<<< HEAD
const testHashStaticPasswordEnv = "DEX_FOO_USER_PASSWORD"
const testHashStaticPasswordExpectedValue = "$2a$10$33EMT0cVYVlPy6WAMCLsceLYjWhuHpbz5yuZxu/GAFj03J9Lytjuy"

=======
>>>>>>> 70d7a2c7
func TestValidConfiguration(t *testing.T) {
	configuration := Config{
		Issuer: "http://127.0.0.1:5556/dex",
		Storage: Storage{
			Type: "sqlite3",
			Config: &sql.SQLite3{
				File: "examples/dex.db",
			},
		},
		Web: Web{
			HTTP: "127.0.0.1:5556",
		},
		StaticConnectors: []Connector{
			{
				Type:   "mockCallback",
				ID:     "mock",
				Name:   "Example",
				Config: &mock.CallbackConfig{},
			},
		},
	}
	if err := configuration.Validate(); err != nil {
		t.Fatalf("this configuration should have been valid: %v", err)
	}
}

func TestInvalidConfiguration(t *testing.T) {
	configuration := Config{}
	err := configuration.Validate()
	if err == nil {
		t.Fatal("this configuration should be invalid")
	}
	got := err.Error()
	wanted := `invalid Config:
	-	no issuer specified in config file
	-	no storage supplied in config file
	-	must supply a HTTP/HTTPS  address to listen on`
	if got != wanted {
		t.Fatalf("Expected error message to be %q, got %q", wanted, got)
	}
}

func TestUnmarshalConfig(t *testing.T) {
	rawConfig := []byte(`
issuer: http://127.0.0.1:5556/dex
storage:
  type: postgres
  config:
    host: 10.0.0.1
    port: 65432
    maxOpenConns: 5
    maxIdleConns: 3
    connMaxLifetime: 30
    connectionTimeout: 3
web:
  http: 127.0.0.1:5556

frontend:
  dir: ./web
  extra:
    foo: bar

staticClients:
- id: example-app
  redirectURIs:
  - 'http://127.0.0.1:5555/callback'
  name: 'Example App'
  secret: ZXhhbXBsZS1hcHAtc2VjcmV0

oauth2:
  alwaysShowLoginScreen: true
  grantTypes:
  - refresh_token
  - "urn:ietf:params:oauth:grant-type:token-exchange"

connectors:
- type: mockCallback
  id: mock
  name: Example
- type: oidc
  id: google
  name: Google
  config:
    issuer: https://accounts.google.com
    clientID: foo
    clientSecret: bar
    redirectURI: http://127.0.0.1:5556/dex/callback/google

enablePasswordDB: true
staticPasswords:
- email: "admin@example.com"
  # bcrypt hash of the string "password"
  hash: "$2a$10$33EMT0cVYVlPy6WAMCLsceLYjWhuHpbz5yuZxu/GAFj03J9Lytjuy"
  username: "admin"
  userID: "08a8684b-db88-4b73-90a9-3cd1661f5466"
- email: "foo@example.com"
  # base64'd value of the same bcrypt hash above. We want to be able to parse both of these
  hash: "JDJhJDEwJDMzRU1UMGNWWVZsUHk2V0FNQ0xzY2VMWWpXaHVIcGJ6NXl1Wnh1L0dBRmowM0o5THl0anV5"
  username: "foo"
  userID: "41331323-6f44-45e6-b3b9-2c4b60c02be5"

expiry:
  signingKeys: "7h"
  idTokens: "25h"
  authRequests: "25h"
  deviceRequests: "10m"

logger:
  level: "debug"
  format: "json"
`)

	want := Config{
		Issuer: "http://127.0.0.1:5556/dex",
		Storage: Storage{
			Type: "postgres",
			Config: &sql.Postgres{
				NetworkDB: sql.NetworkDB{
					Host:              "10.0.0.1",
					Port:              65432,
					MaxOpenConns:      5,
					MaxIdleConns:      3,
					ConnMaxLifetime:   30,
					ConnectionTimeout: 3,
				},
			},
		},
		Web: Web{
			HTTP: "127.0.0.1:5556",
		},
		Frontend: server.WebConfig{
			Dir: "./web",
			Extra: map[string]string{
				"foo": "bar",
			},
		},
		StaticClients: []storage.Client{
			{
				ID:     "example-app",
				Secret: "ZXhhbXBsZS1hcHAtc2VjcmV0",
				Name:   "Example App",
				RedirectURIs: []string{
					"http://127.0.0.1:5555/callback",
				},
			},
		},
		OAuth2: OAuth2{
			AlwaysShowLoginScreen: true,
			GrantTypes: []string{
				"refresh_token",
				"urn:ietf:params:oauth:grant-type:token-exchange",
			},
		},
		StaticConnectors: []Connector{
			{
				Type:   "mockCallback",
				ID:     "mock",
				Name:   "Example",
				Config: &mock.CallbackConfig{},
			},
			{
				Type: "oidc",
				ID:   "google",
				Name: "Google",
				Config: &oidc.Config{
					Issuer:       "https://accounts.google.com",
					ClientID:     "foo",
					ClientSecret: "bar",
					RedirectURI:  "http://127.0.0.1:5556/dex/callback/google",
				},
			},
		},
		EnablePasswordDB: true,
		StaticPasswords: []password{
			{
				Email:    "admin@example.com",
				Hash:     []byte("$2a$10$33EMT0cVYVlPy6WAMCLsceLYjWhuHpbz5yuZxu/GAFj03J9Lytjuy"),
				Username: "admin",
				UserID:   "08a8684b-db88-4b73-90a9-3cd1661f5466",
			},
			{
				Email:    "foo@example.com",
				Hash:     []byte("$2a$10$33EMT0cVYVlPy6WAMCLsceLYjWhuHpbz5yuZxu/GAFj03J9Lytjuy"),
				Username: "foo",
				UserID:   "41331323-6f44-45e6-b3b9-2c4b60c02be5",
			},
		},
		Expiry: Expiry{
			SigningKeys:    "7h",
			IDTokens:       "25h",
			AuthRequests:   "25h",
			DeviceRequests: "10m",
		},
		Logger: Logger{
			Level:  "debug",
			Format: "json",
		},
	}

	var c Config
	if err := yaml.Unmarshal(rawConfig, &c); err != nil {
		t.Fatalf("failed to decode config: %v", err)
	}
	if diff := pretty.Compare(c, want); diff != "" {
		t.Errorf("got!=want: %s", diff)
	}
}

func TestUnmarshalConfigWithEnvNoExpand(t *testing.T) {
	// If the env variable DEX_EXPAND_ENV is set and has a "falsy" value, os.ExpandEnv is disabled.
	// ParseBool: "It accepts 1, t, T, TRUE, true, True, 0, f, F, FALSE, false, False."
	checkUnmarshalConfigWithEnv(t, "0", false)
	checkUnmarshalConfigWithEnv(t, "f", false)
	checkUnmarshalConfigWithEnv(t, "F", false)
	checkUnmarshalConfigWithEnv(t, "FALSE", false)
	checkUnmarshalConfigWithEnv(t, "false", false)
	checkUnmarshalConfigWithEnv(t, "False", false)
	os.Unsetenv("DEX_EXPAND_ENV")
}

func TestUnmarshalConfigWithEnvExpand(t *testing.T) {
	// If the env variable DEX_EXPAND_ENV is unset or has a "truthy" or unknown value, os.ExpandEnv is enabled.
	// ParseBool: "It accepts 1, t, T, TRUE, true, True, 0, f, F, FALSE, false, False."
	checkUnmarshalConfigWithEnv(t, "1", true)
	checkUnmarshalConfigWithEnv(t, "t", true)
	checkUnmarshalConfigWithEnv(t, "T", true)
	checkUnmarshalConfigWithEnv(t, "TRUE", true)
	checkUnmarshalConfigWithEnv(t, "true", true)
	checkUnmarshalConfigWithEnv(t, "True", true)
	// Values that can't be parsed as bool:
	checkUnmarshalConfigWithEnv(t, "UNSET", true)
	checkUnmarshalConfigWithEnv(t, "", true)
	checkUnmarshalConfigWithEnv(t, "whatever - true is default", true)
	os.Unsetenv("DEX_EXPAND_ENV")
}

func checkUnmarshalConfigWithEnv(t *testing.T, dexExpandEnv string, wantExpandEnv bool) {
	// For hashFromEnv:
	os.Setenv("DEX_FOO_USER_PASSWORD", "$2a$10$33EMT0cVYVlPy6WAMCLsceLYjWhuHpbz5yuZxu/GAFj03J9Lytjuy")
	// For os.ExpandEnv ($VAR -> value_of_VAR):
	os.Setenv("DEX_FOO_POSTGRES_HOST", "10.0.0.1")
	os.Setenv("DEX_FOO_OIDC_CLIENT_SECRET", "bar")
	if dexExpandEnv != "UNSET" {
		os.Setenv("DEX_EXPAND_ENV", dexExpandEnv)
	} else {
		os.Unsetenv("DEX_EXPAND_ENV")
	}
<<<<<<< HEAD
	if staticPasswordEnv != testHashStaticPasswordExpectedValue {
		t.Fatalf("test environment variable %q should be set to %q", testHashStaticPasswordEnv, testHashStaticPasswordExpectedValue)
	}
=======

>>>>>>> 70d7a2c7
	rawConfig := []byte(`
issuer: http://127.0.0.1:5556/dex
storage:
  type: postgres
  config:
    # Env variables are expanded in raw YAML source.
    # Single quotes work fine, as long as the env variable doesn't contain any.
    host: '$DEX_FOO_POSTGRES_HOST'
    port: 65432
    maxOpenConns: 5
    maxIdleConns: 3
    connMaxLifetime: 30
    connectionTimeout: 3
web:
  http: 127.0.0.1:5556

frontend:
  dir: ./web
  extra:
    foo: bar

staticClients:
- id: example-app
  redirectURIs:
  - 'http://127.0.0.1:5555/callback'
  name: 'Example App'
  secret: ZXhhbXBsZS1hcHAtc2VjcmV0

oauth2:
  alwaysShowLoginScreen: true

connectors:
- type: mockCallback
  id: mock
  name: Example
- type: oidc
  id: google
  name: Google
  config:
    issuer: https://accounts.google.com
    clientID: foo
    # Env variables are expanded in raw YAML source.
    # Single quotes work fine, as long as the env variable doesn't contain any.
    clientSecret: '$DEX_FOO_OIDC_CLIENT_SECRET'
    redirectURI: http://127.0.0.1:5556/dex/callback/google

enablePasswordDB: true
staticPasswords:
- email: "admin@example.com"
  # bcrypt hash of the string "password"
  hash: "$2a$10$33EMT0cVYVlPy6WAMCLsceLYjWhuHpbz5yuZxu/GAFj03J9Lytjuy"
  username: "admin"
  userID: "08a8684b-db88-4b73-90a9-3cd1661f5466"
- email: "foo@example.com"
  hashFromEnv: "DEX_FOO_USER_PASSWORD"
  username: "foo"
  userID: "41331323-6f44-45e6-b3b9-2c4b60c02be5"

expiry:
  signingKeys: "7h"
  idTokens: "25h"
  authRequests: "25h"

logger:
  level: "debug"
  format: "json"
`)

	// This is not a valid hostname. It's only used to check whether os.ExpandEnv was applied or not.
	wantPostgresHost := "$DEX_FOO_POSTGRES_HOST"
	wantOidcClientSecret := "$DEX_FOO_OIDC_CLIENT_SECRET"
	if wantExpandEnv {
		wantPostgresHost = "10.0.0.1"
		wantOidcClientSecret = "bar"
	}

	want := Config{
		Issuer: "http://127.0.0.1:5556/dex",
		Storage: Storage{
			Type: "postgres",
			Config: &sql.Postgres{
				NetworkDB: sql.NetworkDB{
					Host:              wantPostgresHost,
					Port:              65432,
					MaxOpenConns:      5,
					MaxIdleConns:      3,
					ConnMaxLifetime:   30,
					ConnectionTimeout: 3,
				},
			},
		},
		Web: Web{
			HTTP: "127.0.0.1:5556",
		},
		Frontend: server.WebConfig{
			Dir: "./web",
			Extra: map[string]string{
				"foo": "bar",
			},
		},
		StaticClients: []storage.Client{
			{
				ID:     "example-app",
				Secret: "ZXhhbXBsZS1hcHAtc2VjcmV0",
				Name:   "Example App",
				RedirectURIs: []string{
					"http://127.0.0.1:5555/callback",
				},
			},
		},
		OAuth2: OAuth2{
			AlwaysShowLoginScreen: true,
		},
		StaticConnectors: []Connector{
			{
				Type:   "mockCallback",
				ID:     "mock",
				Name:   "Example",
				Config: &mock.CallbackConfig{},
			},
			{
				Type: "oidc",
				ID:   "google",
				Name: "Google",
				Config: &oidc.Config{
					Issuer:       "https://accounts.google.com",
					ClientID:     "foo",
					ClientSecret: wantOidcClientSecret,
					RedirectURI:  "http://127.0.0.1:5556/dex/callback/google",
				},
			},
		},
		EnablePasswordDB: true,
		StaticPasswords: []password{
			{
				Email:    "admin@example.com",
				Hash:     []byte("$2a$10$33EMT0cVYVlPy6WAMCLsceLYjWhuHpbz5yuZxu/GAFj03J9Lytjuy"),
				Username: "admin",
				UserID:   "08a8684b-db88-4b73-90a9-3cd1661f5466",
			},
			{
				Email:    "foo@example.com",
				Hash:     []byte("$2a$10$33EMT0cVYVlPy6WAMCLsceLYjWhuHpbz5yuZxu/GAFj03J9Lytjuy"),
				Username: "foo",
				UserID:   "41331323-6f44-45e6-b3b9-2c4b60c02be5",
			},
		},
		Expiry: Expiry{
			SigningKeys:  "7h",
			IDTokens:     "25h",
			AuthRequests: "25h",
		},
		Logger: Logger{
			Level:  "debug",
			Format: "json",
		},
	}

	var c Config
	if err := yaml.Unmarshal(rawConfig, &c); err != nil {
		t.Fatalf("failed to decode config: %v", err)
	}
	if diff := pretty.Compare(c, want); diff != "" {
		t.Errorf("got!=want: %s", diff)
	}
}<|MERGE_RESOLUTION|>--- conflicted
+++ resolved
@@ -16,12 +16,9 @@
 
 var _ = yaml.YAMLToJSON
 
-<<<<<<< HEAD
 const testHashStaticPasswordEnv = "DEX_FOO_USER_PASSWORD"
 const testHashStaticPasswordExpectedValue = "$2a$10$33EMT0cVYVlPy6WAMCLsceLYjWhuHpbz5yuZxu/GAFj03J9Lytjuy"
 
-=======
->>>>>>> 70d7a2c7
 func TestValidConfiguration(t *testing.T) {
 	configuration := Config{
 		Issuer: "http://127.0.0.1:5556/dex",
@@ -269,13 +266,9 @@
 	} else {
 		os.Unsetenv("DEX_EXPAND_ENV")
 	}
-<<<<<<< HEAD
 	if staticPasswordEnv != testHashStaticPasswordExpectedValue {
 		t.Fatalf("test environment variable %q should be set to %q", testHashStaticPasswordEnv, testHashStaticPasswordExpectedValue)
 	}
-=======
-
->>>>>>> 70d7a2c7
 	rawConfig := []byte(`
 issuer: http://127.0.0.1:5556/dex
 storage:
