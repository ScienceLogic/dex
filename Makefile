OS = $(shell uname | tr A-Z a-z)
export PATH := $(abspath bin/protoc/bin/):$(abspath bin/):${PATH}

user=$(shell id -u -n)
group=$(shell id -g -n)

$( shell mkdir -p bin )

PROJ      = dex
ORG_PATH  = github.com/dexidp
REPO_PATH = $(ORG_PATH)/$(PROJ)
VERSION  ?= $(shell ./scripts/git-version)


export GOBIN=$(PWD)/bin
LD_FLAGS="-w -X main.version=$(VERSION)"

# Dependency versions
GOLANGCI_VERSION   = 1.52.0
GOTESTSUM_VERSION ?= 1.9.0

PROTOC_VERSION             = 21.12
PROTOC_GEN_GO_VERSION      = 1.28.1
PROTOC_GEN_GO_GRPC_VERSION = 1.3.0

KIND_VERSION    = 0.17.0
KIND_NODE_IMAGE = "kindest/node:v1.25.3@sha256:cd248d1438192f7814fbca8fede13cfe5b9918746dfa12583976158a834fd5c5"
KIND_TMP_DIR    = "$(PWD)/bin/test/dex-kind-kubeconfig"


##@ Build

build: bin/dex ## Build Dex binaries.

examples: bin/grpc-client bin/example-app ## Build example app.

.PHONY: release-binary
release-binary: LD_FLAGS = "-w -X main.version=$(VERSION) -extldflags \"-static\""
release-binary: ## Build release binaries (used to build a final container image).
	@go build -o /go/bin/dex -v -ldflags $(LD_FLAGS) $(REPO_PATH)/cmd/dex
	@go build -o /go/bin/docker-entrypoint -v -ldflags $(LD_FLAGS) $(REPO_PATH)/cmd/docker-entrypoint

bin/dex:
	@mkdir -p bin/
	@go install -v -ldflags $(LD_FLAGS) $(REPO_PATH)/cmd/dex

bin/grpc-client:
	@mkdir -p bin/
	@cd examples/ && go install -v -ldflags $(LD_FLAGS) $(REPO_PATH)/examples/grpc-client

bin/example-app:
	@mkdir -p bin/
	@cd examples/ && go install -v -ldflags $(LD_FLAGS) $(REPO_PATH)/examples/example-app


##@ Generate

.PHONY: generate
generate: generate-proto generate-proto-internal generate-ent go-mod-tidy ## Run all generators.

.PHONY: generate-ent
generate-ent: ## Generate code for database ORM.
	@go generate $(REPO_PATH)/storage/ent/

.PHONY: generate-proto
generate-proto: ## Generate the Dex client's protobuf code.
	@protoc --go_out=paths=source_relative:. --go-grpc_out=paths=source_relative:. api/v2/*.proto
	@protoc --go_out=paths=source_relative:. --go-grpc_out=paths=source_relative:. api/*.proto

.PHONY: generate-proto-internal
generate-proto-internal: ## Generate protobuf code for token encoding.
	@protoc --go_out=paths=source_relative:. server/internal/*.proto

go-mod-tidy: ## Run go mod tidy for all targets.
	@go mod tidy
	@cd examples/ && go mod tidy
	@cd api/v2/ && go mod tidy

bin/protoc:
	@mkdir -p bin/protoc
ifeq ($(shell uname | tr A-Z a-z), darwin)
	curl -L https://github.com/protocolbuffers/protobuf/releases/download/v${PROTOC_VERSION}/protoc-${PROTOC_VERSION}-osx-x86_64.zip > bin/protoc.zip
endif
ifeq ($(shell uname | tr A-Z a-z), linux)
	curl -L https://github.com/protocolbuffers/protobuf/releases/download/v${PROTOC_VERSION}/protoc-${PROTOC_VERSION}-linux-x86_64.zip > bin/protoc.zip
endif
	unzip bin/protoc.zip -d bin/protoc
	rm bin/protoc.zip

bin/protoc-gen-go:
	@mkdir -p bin
	curl -L https://github.com/protocolbuffers/protobuf-go/releases/download/v${PROTOC_GEN_GO_VERSION}/protoc-gen-go.v${PROTOC_GEN_GO_VERSION}.$(shell uname | tr A-Z a-z).amd64.tar.gz | tar -zOxf - protoc-gen-go > ./bin/protoc-gen-go
	@chmod +x ./bin/protoc-gen-go

bin/protoc-gen-go-grpc:
	@mkdir -p bin
	curl -L https://github.com/grpc/grpc-go/releases/download/cmd/protoc-gen-go-grpc/v${PROTOC_GEN_GO_GRPC_VERSION}/protoc-gen-go-grpc.v${PROTOC_GEN_GO_GRPC_VERSION}.$(shell uname | tr A-Z a-z).amd64.tar.gz | tar -zOxf - ./protoc-gen-go-grpc > ./bin/protoc-gen-go-grpc
	@chmod +x ./bin/protoc-gen-go-grpc

##@ Verify

verify: generate ## Verify that all the code was generated and committed to repository.
	@git diff --exit-code

.PHONY: verify-proto
verify-proto: generate-proto ## Verify that the Dex client's protobuf code was generated.
	@git diff --exit-code

.PHONY: verify-proto
verify-proto-internal: generate-proto-internal ## Verify internal protobuf code for token encoding was generated.
	@git diff --exit-code

.PHONY: verify-ent
verify-ent: generate-ent ## Verify code for database ORM was generated.
	@git diff --exit-code

.PHONY: verify-go-mod
verify-go-mod: go-mod-tidy ## Check that go.mod and go.sum formatted according to the changes.
	@git diff --exit-code

##@ Test and Lint

deps: bin/gotestsum bin/golangci-lint bin/protoc bin/protoc-gen-go bin/protoc-gen-go-grpc bin/kind ## Install dev dependencies.

.PHONY: test testrace testall
test: ## Test go code.
	@go test -v ./...

testrace: ## Test go code and check for possible race conditions.
	@go test -v --race ./...

testall: testrace ## Run all tests for go code.

.PHONY: lint lint-fix
lint: ## Run linter.
	@golangci-lint version
	@golangci-lint run

.PHONY: fix
fix: ## Fix lint violations.
	@golangci-lint version
	@golangci-lint run --fix

docker-compose.override.yaml:
	cp docker-compose.override.yaml.dist docker-compose.override.yaml

<<<<<<< HEAD
.PHONY: lint
lint: bin/golangci-lint ## Run linter
	bin/golangci-lint run --timeout=5m
=======
.PHONY: up
up: docker-compose.override.yaml ## Launch the development environment.
	@ if [ docker-compose.override.yaml -ot docker-compose.override.yaml.dist ]; then diff -u docker-compose.override.yaml docker-compose.override.yaml.dist || (echo "!!! The distributed docker-compose.override.yaml example changed. Please update your file accordingly (or at least touch it). !!!" && false); fi
	docker-compose up -d
>>>>>>> 70d7a2c7

.PHONY: down
down: clear ## Destroy the development environment.
	docker-compose down --volumes --remove-orphans --rmi local

.PHONY: kind-up kind-down kind-tests
kind-up: ## Create a kind cluster.
	@mkdir -p bin/test
	@kind create cluster --image ${KIND_NODE_IMAGE} --kubeconfig ${KIND_TMP_DIR} --name dex-tests

kind-tests: export DEX_KUBERNETES_CONFIG_PATH=${KIND_TMP_DIR}
kind-tests: testall ## Run test on kind cluster (kind cluster must be created).

kind-down: ## Delete the kind cluster.
	@kind delete cluster --name dex-tests
	rm ${KIND_TMP_DIR}

bin/golangci-lint:
	@mkdir -p bin
	curl -sSfL https://raw.githubusercontent.com/golangci/golangci-lint/master/install.sh | BINARY=golangci-lint bash -s -- v${GOLANGCI_VERSION}

bin/gotestsum:
	@mkdir -p bin
	curl -L https://github.com/gotestyourself/gotestsum/releases/download/v${GOTESTSUM_VERSION}/gotestsum_${GOTESTSUM_VERSION}_$(shell uname | tr A-Z a-z)_amd64.tar.gz | tar -zOxf - gotestsum > ./bin/gotestsum
	@chmod +x ./bin/gotestsum

bin/kind:
	@mkdir -p bin
	curl -L https://github.com/kubernetes-sigs/kind/releases/download/v${KIND_VERSION}/kind-$(shell uname | tr A-Z a-z)-amd64 > ./bin/kind
	@chmod +x ./bin/kind

##@ Clean
clean: ## Delete all builds and downloaded dependencies.
	@rm -rf bin/


FORMATTING_BEGIN_YELLOW = \033[0;33m
FORMATTING_BEGIN_BLUE = \033[36m
FORMATTING_END = \033[0m

.PHONY: help
help:
	@printf -- "${FORMATTING_BEGIN_BLUE}%s${FORMATTING_END}\n" \
	"" \
	"       ___             " \
	"      / _ \_____ __    " \
	"     / // / -_) \ /    " \
	"    /____/\__/_\_\     " \
	"" \
	"-----------------------" \
	""
	@awk 'BEGIN {\
	    FS = ":.*##"; \
	    printf                "Usage: ${FORMATTING_BEGIN_BLUE}OPTION${FORMATTING_END}=<value> make ${FORMATTING_BEGIN_YELLOW}<target>${FORMATTING_END}\n"\
	  } \
	  /^[a-zA-Z0-9_-]+:.*?##/ { printf "  ${FORMATTING_BEGIN_BLUE}%-46s${FORMATTING_END} %s\n", $$1, $$2 } \
	  /^.?.?##~/              { printf "   %-46s${FORMATTING_BEGIN_YELLOW}%-46s${FORMATTING_END}\n", "", substr($$1, 6) } \
	  /^##@/                  { printf "\n\033[1m%s\033[0m\n", substr($$0, 5) } ' $(MAKEFILE_LIST)<|MERGE_RESOLUTION|>--- conflicted
+++ resolved
@@ -144,16 +144,10 @@
 docker-compose.override.yaml:
 	cp docker-compose.override.yaml.dist docker-compose.override.yaml
 
-<<<<<<< HEAD
-.PHONY: lint
-lint: bin/golangci-lint ## Run linter
-	bin/golangci-lint run --timeout=5m
-=======
 .PHONY: up
 up: docker-compose.override.yaml ## Launch the development environment.
 	@ if [ docker-compose.override.yaml -ot docker-compose.override.yaml.dist ]; then diff -u docker-compose.override.yaml docker-compose.override.yaml.dist || (echo "!!! The distributed docker-compose.override.yaml example changed. Please update your file accordingly (or at least touch it). !!!" && false); fi
 	docker-compose up -d
->>>>>>> 70d7a2c7
 
 .PHONY: down
 down: clear ## Destroy the development environment.
