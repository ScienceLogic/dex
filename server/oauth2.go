--- conflicted
+++ resolved
@@ -128,9 +128,6 @@
 const (
 	grantTypeAuthorizationCode = "authorization_code"
 	grantTypeRefreshToken      = "refresh_token"
-<<<<<<< HEAD
-	grantTypePassword          = "password"
-=======
 	grantTypeImplicit          = "implicit"
 	grantTypePassword          = "password"
 	grantTypeDeviceCode        = "urn:ietf:params:oauth:grant-type:device_code"
@@ -155,7 +152,6 @@
 	responseTypeCodeIDToken      = "code id_token"       // "Regular" flow + ID Token
 	responseTypeIDTokenToken     = "id_token token"      // ID Token + Implicit flow
 	responseTypeCodeIDTokenToken = "code id_token token" // "Regular" flow + ID Token + Implicit flow
->>>>>>> 70d7a2c7
 )
 
 const (
