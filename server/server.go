--- conflicted
+++ resolved
@@ -84,11 +84,6 @@
 	// If enabled, the connectors selection page will always be shown even if there's only one
 	AlwaysShowLoginScreen bool
 
-<<<<<<< HEAD
-	RotateKeysAfter      time.Duration // Defaults to 6 hours.
-	IDTokensValidFor     time.Duration // Defaults to 24 hours
-	AuthRequestsValidFor time.Duration // Defaults to 24 hours
-=======
 	RotateKeysAfter        time.Duration // Defaults to 6 hours.
 	IDTokensValidFor       time.Duration // Defaults to 24 hours
 	AuthRequestsValidFor   time.Duration // Defaults to 24 hours
@@ -97,7 +92,6 @@
 	// Refresh token expiration settings
 	RefreshTokenPolicy *RefreshTokenPolicy
 
->>>>>>> 70d7a2c7
 	// If set, the server will use this connector to handle password grants
 	PasswordConnector string
 
